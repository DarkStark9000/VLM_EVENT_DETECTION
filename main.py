--- conflicted
+++ resolved
@@ -4,12 +4,7 @@
 """
 
 from fastapi import FastAPI, File, UploadFile, HTTPException, Form
-<<<<<<< HEAD
-from fastapi.staticfiles import StaticFiles
-from fastapi.responses import HTMLResponse, JSONResponse, PlainTextResponse
-=======
 from fastapi.responses import JSONResponse
->>>>>>> 4f8518c6
 from fastapi.middleware.cors import CORSMiddleware
 from pydantic import BaseModel
 import uvicorn
@@ -54,691 +49,6 @@
 # In-memory storage for video analysis results (in production, use Redis/DB)
 analysis_cache = {}
 
-<<<<<<< HEAD
-@app.get("/", response_class=HTMLResponse)
-async def get_homepage():
-    """Serve the main web interface"""
-    return """
-    <!DOCTYPE html>
-    <html>
-    <head>
-        <title>Visual Understanding Chat Assistant</title>
-        <meta charset="utf-8">
-        <meta name="viewport" content="width=device-width, initial-scale=1">
-        <link href="https://fonts.googleapis.com/css2?family=Inter:wght@300;400;500;600;700&display=swap" rel="stylesheet">
-        <style>
-            * { margin: 0; padding: 0; box-sizing: border-box; }
-            body { 
-                font-family: 'Inter', -apple-system, BlinkMacSystemFont, sans-serif;
-                background: linear-gradient(135deg, #667eea 0%, #764ba2 100%);
-                min-height: 100vh;
-                color: #1f2937;
-            }
-            
-            .sidebar {
-                position: fixed;
-                left: 0;
-                top: 0;
-                width: 250px;
-                height: 100vh;
-                background: rgba(31, 41, 55, 0.95);
-                backdrop-filter: blur(10px);
-                padding: 20px;
-                z-index: 100;
-            }
-            
-            .sidebar h2 {
-                color: white;
-                font-size: 18px;
-                margin-bottom: 30px;
-                font-weight: 600;
-            }
-            
-            .sidebar-menu {
-                list-style: none;
-            }
-            
-            .sidebar-menu li {
-                margin-bottom: 8px;
-            }
-            
-            .sidebar-menu a {
-                color: #9ca3af;
-                text-decoration: none;
-                padding: 12px 16px;
-                border-radius: 8px;
-                display: block;
-                transition: all 0.2s;
-                font-weight: 400;
-            }
-            
-            .sidebar-menu a:hover, .sidebar-menu a.active {
-                background: rgba(99, 102, 241, 0.2);
-                color: white;
-            }
-            
-            .main-content {
-                margin-left: 250px;
-                padding: 40px;
-                min-height: 100vh;
-            }
-            
-            .header {
-                background: rgba(255, 255, 255, 0.95);
-                backdrop-filter: blur(10px);
-                border-radius: 16px;
-                padding: 24px 32px;
-                margin-bottom: 32px;
-                box-shadow: 0 4px 20px rgba(0, 0, 0, 0.1);
-                border: 1px solid rgba(255, 255, 255, 0.2);
-            }
-            
-            .header h1 {
-                font-size: 28px;
-                font-weight: 700;
-                color: #1f2937;
-                margin-bottom: 8px;
-            }
-            
-            .header p {
-                color: #6b7280;
-                font-size: 16px;
-                font-weight: 400;
-            }
-            
-            .content-grid {
-                display: grid;
-                grid-template-columns: 400px 1fr;
-                gap: 32px;
-                align-items: start;
-                height: calc(100vh - 200px);
-            }
-            
-            .upload-panel {
-                background: rgba(255, 255, 255, 0.95);
-                backdrop-filter: blur(10px);
-                border-radius: 16px;
-                padding: 32px;
-                box-shadow: 0 4px 20px rgba(0, 0, 0, 0.1);
-                border: 1px solid rgba(255, 255, 255, 0.2);
-            }
-            
-            .upload-panel h3 {
-                font-size: 20px;
-                font-weight: 600;
-                margin-bottom: 8px;
-                color: #1f2937;
-            }
-            
-            .upload-panel p {
-                color: #6b7280;
-                margin-bottom: 24px;
-                font-size: 14px;
-            }
-            
-            .file-upload-area {
-                border: 2px dashed #d1d5db;
-                border-radius: 12px;
-                padding: 40px 20px;
-                text-align: center;
-                background: #f9fafb;
-                transition: all 0.2s;
-                cursor: pointer;
-                margin-bottom: 20px;
-            }
-            
-            .file-upload-area:hover {
-                border-color: #6366f1;
-                background: #f0f9ff;
-            }
-            
-            .file-upload-area.dragover {
-                border-color: #6366f1;
-                background: #eff6ff;
-            }
-            
-            .upload-icon {
-                width: 48px;
-                height: 48px;
-                margin: 0 auto 16px;
-                background: #e5e7eb;
-                border-radius: 50%;
-                display: flex;
-                align-items: center;
-                justify-content: center;
-                font-size: 20px;
-            }
-            
-            .upload-text {
-                font-size: 16px;
-                color: #374151;
-                margin-bottom: 8px;
-                font-weight: 500;
-            }
-            
-            .upload-subtext {
-                font-size: 14px;
-                color: #9ca3af;
-            }
-            
-            .btn-primary {
-                background: linear-gradient(135deg, #6366f1 0%, #8b5cf6 100%);
-                color: white;
-                border: none;
-                padding: 12px 24px;
-                border-radius: 8px;
-                font-weight: 500;
-                cursor: pointer;
-                transition: all 0.2s;
-                font-size: 14px;
-                width: 100%;
-            }
-            
-            .btn-primary:hover {
-                transform: translateY(-1px);
-                box-shadow: 0 4px 12px rgba(99, 102, 241, 0.4);
-            }
-            
-            .btn-primary:disabled {
-                opacity: 0.6;
-                cursor: not-allowed;
-                transform: none;
-            }
-            
-            .results-panel {
-                background: rgba(255, 255, 255, 0.95);
-                backdrop-filter: blur(10px);
-                border-radius: 16px;
-                padding: 24px;
-                box-shadow: 0 4px 20px rgba(0, 0, 0, 0.1);
-                border: 1px solid rgba(255, 255, 255, 0.2);
-                display: none;
-                height: fit-content;
-                max-height: calc(100vh - 200px);
-                overflow-y: auto;
-            }
-            
-            .results-panel h3 {
-                font-size: 20px;
-                font-weight: 600;
-                margin-bottom: 24px;
-                color: #1f2937;
-            }
-            
-            .event-card {
-                background: #f8fafc;
-                border: 1px solid #e2e8f0;
-                border-radius: 12px;
-                padding: 16px;
-                margin-bottom: 12px;
-                transition: all 0.2s;
-            }
-            
-            .event-card:hover {
-                box-shadow: 0 4px 12px rgba(0, 0, 0, 0.1);
-                transform: translateY(-1px);
-            }
-            
-            .event-title {
-                font-weight: 600;
-                color: #1f2937;
-                margin-bottom: 6px;
-                font-size: 15px;
-            }
-            
-            .event-time {
-                color: #6366f1;
-                font-size: 13px;
-                font-weight: 500;
-                margin-bottom: 8px;
-                font-family: monospace;
-            }
-            
-            .event-description {
-                color: #6b7280;
-                font-size: 13px;
-                line-height: 1.4;
-            }
-            
-            .chat-panel {
-                background: rgba(255, 255, 255, 0.95);
-                backdrop-filter: blur(10px);
-                border-radius: 16px;
-                padding: 32px;
-                box-shadow: 0 4px 20px rgba(0, 0, 0, 0.1);
-                border: 1px solid rgba(255, 255, 255, 0.2);
-                display: none;
-                grid-column: 1 / -1;
-                margin-top: 32px;
-            }
-            
-            .chat-container {
-                height: 400px;
-                overflow-y: auto;
-                border: 1px solid #e5e7eb;
-                border-radius: 12px;
-                padding: 20px;
-                margin-bottom: 20px;
-                background: #f9fafb;
-            }
-            
-            .message {
-                margin-bottom: 16px;
-                display: flex;
-                align-items: flex-start;
-                gap: 12px;
-            }
-            
-            .message-content {
-                max-width: 70%;
-                padding: 12px 16px;
-                border-radius: 12px;
-                font-size: 14px;
-                line-height: 1.5;
-            }
-            
-            .user-message .message-content {
-                background: linear-gradient(135deg, #6366f1 0%, #8b5cf6 100%);
-                color: white;
-                margin-left: auto;
-            }
-            
-            .assistant-message .message-content {
-                background: white;
-                border: 1px solid #e5e7eb;
-                color: #374151;
-            }
-            
-            .chat-input {
-                display: flex;
-                gap: 12px;
-            }
-            
-            .chat-input input {
-                flex: 3;
-                padding: 12px 16px;
-                border: 1px solid #d1d5db;
-                border-radius: 8px;
-                font-size: 14px;
-                outline: none;
-                transition: all 0.2s;
-            }
-            
-            .chat-input .btn-primary {
-                flex: 1;
-                min-width: 100px;
-                width: auto;
-            }
-            
-            .chat-input input:focus {
-                border-color: #6366f1;
-                box-shadow: 0 0 0 3px rgba(99, 102, 241, 0.1);
-            }
-            
-            .status-message {
-                padding: 12px;
-                border-radius: 8px;
-                margin-top: 16px;
-                font-size: 14px;
-                font-weight: 500;
-            }
-            
-            .status-success {
-                background: #d1fae5;
-                color: #065f46;
-                border: 1px solid #a7f3d0;
-            }
-            
-            .status-error {
-                background: #fee2e2;
-                color: #991b1b;
-                border: 1px solid #fca5a5;
-            }
-            
-            .status-loading {
-                background: #dbeafe;
-                color: #1d4ed8;
-                border: 1px solid #93c5fd;
-            }
-            
-            .hidden { display: none !important; }
-            
-            .summary-card {
-                background: #eff6ff;
-                border: 1px solid #bfdbfe;
-                border-radius: 12px;
-                padding: 16px;
-                margin-bottom: 20px;
-            }
-            
-            .summary-title {
-                font-weight: 600;
-                color: #1e40af;
-                margin-bottom: 10px;
-                font-size: 15px;
-            }
-            
-            .summary-text {
-                color: #374151;
-                font-size: 13px;
-                line-height: 1.5;
-                max-height: 120px;
-                overflow-y: auto;
-            }
-            
-            .events-container {
-                max-height: calc(100vh - 400px);
-                overflow-y: auto;
-                padding-right: 8px;
-            }
-            
-            .events-container::-webkit-scrollbar {
-                width: 6px;
-            }
-            
-            .events-container::-webkit-scrollbar-track {
-                background: #f1f5f9;
-                border-radius: 3px;
-            }
-            
-            .events-container::-webkit-scrollbar-thumb {
-                background: #cbd5e1;
-                border-radius: 3px;
-            }
-            
-            .events-container::-webkit-scrollbar-thumb:hover {
-                background: #94a3b8;
-            }
-            
-            .events-header {
-                display: flex;
-                justify-content: space-between;
-                align-items: center;
-                margin-bottom: 16px;
-                padding-bottom: 8px;
-                border-bottom: 1px solid #e5e7eb;
-            }
-            
-            .events-count {
-                background: #6366f1;
-                color: white;
-                padding: 4px 8px;
-                border-radius: 12px;
-                font-size: 12px;
-                font-weight: 500;
-            }
-        </style>
-    </head>
-    <body>
-        <div class="sidebar">
-            <h2>Visual Assistant</h2>
-            <ul class="sidebar-menu">
-                <li><a href="#" class="active">Web UI</a></li>
-                <li><a href="#">Logs</a></li>
-                <li><a href="#">About</a></li>
-                <li><a href="#">Settings</a></li>
-            </ul>
-        </div>
-        
-        <div class="main-content">
-            <div class="header">
-                <h1>Visual Understanding Chat Assistant</h1>
-                <p>Upload a video to analyze events and engage in intelligent conversations about the content</p>
-            </div>
-            
-            <div class="content-grid">
-                <div class="upload-panel">
-                    <h3>Upload your video!</h3>
-                    <p>Choose your video file</p>
-                    
-                    <div class="file-upload-area" id="fileUploadArea">
-                        <div class="upload-icon">📹</div>
-                        <div class="upload-text">Drag and drop file here</div>
-                        <div class="upload-subtext">Limit 200MB per file • MP4, WebM, AVI</div>
-                        <input type="file" id="videoFile" accept="video/*" style="display: none;">
-                    </div>
-                    
-                    <button class="btn-primary" onclick="document.getElementById('videoFile').click()">Browse files</button>
-                    <button class="btn-primary" id="analyzeBtn" onclick="uploadVideo()" style="margin-top: 12px; display: none;">Analyze Video</button>
-                    
-                    <div id="uploadStatus"></div>
-                </div>
-                
-                <div class="results-panel" id="resultsPanel">
-                    <h3>Video Analysis Results</h3>
-                    <div id="analysisResults"></div>
-                </div>
-            </div>
-            
-            <div class="chat-panel" id="chatPanel">
-                <h3>Chat About Your Video</h3>
-                <div class="chat-container" id="chatContainer"></div>
-                <div class="chat-input">
-                    <input type="text" id="messageInput" placeholder="Ask questions about your video..." onkeypress="handleKeyPress(event)">
-                    <button class="btn-primary" onclick="sendMessage()">Send</button>
-                </div>
-            </div>
-        </div>
-
-        <script>
-            let currentSessionId = null;
-            let analysisData = null;
-
-            // File upload handling
-            document.getElementById('videoFile').addEventListener('change', function(e) {
-                const file = e.target.files[0];
-                if (file) {
-                    document.getElementById('analyzeBtn').style.display = 'block';
-                    document.getElementById('uploadStatus').innerHTML = 
-                        `<div class="status-message status-success">Selected: ${file.name}</div>`;
-                }
-            });
-
-            // Drag and drop handling
-            const uploadArea = document.getElementById('fileUploadArea');
-            
-            uploadArea.addEventListener('dragover', function(e) {
-                e.preventDefault();
-                uploadArea.classList.add('dragover');
-            });
-            
-            uploadArea.addEventListener('dragleave', function(e) {
-                e.preventDefault();
-                uploadArea.classList.remove('dragover');
-            });
-            
-            uploadArea.addEventListener('drop', function(e) {
-                e.preventDefault();
-                uploadArea.classList.remove('dragover');
-                
-                const files = e.dataTransfer.files;
-                if (files.length > 0) {
-                    const fileInput = document.getElementById('videoFile');
-                    const dt = new DataTransfer();
-                    dt.items.add(files[0]);
-                    fileInput.files = dt.files;
-                    
-                    // Trigger the change event manually
-                    const changeEvent = new Event('change', { bubbles: true });
-                    fileInput.dispatchEvent(changeEvent);
-                }
-            });
-
-            async function uploadVideo() {
-                const fileInput = document.getElementById('videoFile');
-                const file = fileInput.files[0];
-                
-                if (!file) {
-                    document.getElementById('uploadStatus').innerHTML = 
-                        '<div class="status-message status-error">Please select a video file</div>';
-                    return;
-                }
-                
-                const statusDiv = document.getElementById('uploadStatus');
-                statusDiv.innerHTML = '<div class="status-message status-loading">Analyzing video... This may take a few minutes.</div>';
-                
-                // Disable button during upload
-                document.getElementById('analyzeBtn').disabled = true;
-                
-                const formData = new FormData();
-                formData.append('video', file);
-                
-                try {
-                    const response = await fetch('/analyze-video', {
-                        method: 'POST',
-                        body: formData
-                    });
-                    
-                    const result = await response.json();
-                    
-                    if (response.ok) {
-                        currentSessionId = result.session_id;
-                        analysisData = result.analysis;
-                        displayAnalysisResults(result.analysis);
-                        document.getElementById('resultsPanel').style.display = 'block';
-                        document.getElementById('chatPanel').style.display = 'block';
-                        statusDiv.innerHTML = '<div class="status-message status-success">Analysis complete! You can now chat about your video.</div>';
-                    } else {
-                        statusDiv.innerHTML = '<div class="status-message status-error">Error: ' + result.detail + '</div>';
-                    }
-                } catch (error) {
-                    statusDiv.innerHTML = '<div class="status-message status-error">Upload failed: ' + error.message + '</div>';
-                } finally {
-                    document.getElementById('analyzeBtn').disabled = false;
-                }
-            }
-            
-            function displayAnalysisResults(analysis) {
-                const resultsDiv = document.getElementById('analysisResults');
-                let html = '';
-                
-                // Summary card
-                if (analysis.summary) {
-                    html += `
-                        <div class="summary-card">
-                            <div class="summary-title">Summary</div>
-                            <div class="summary-text">${analysis.summary}</div>
-                        </div>
-                    `;
-                }
-                
-                // Events header with count
-                const eventCount = analysis.events && analysis.events.length > 0 ? analysis.events.length : 0;
-                html += `
-                    <div class="events-header">
-                        <h4 style="margin: 0; color: #374151; font-size: 16px;">Detected Events</h4>
-                        <span class="events-count">${eventCount}</span>
-                    </div>
-                `;
-                
-                // Events container
-                html += '<div class="events-container">';
-                
-                if (analysis.events && analysis.events.length > 0) {
-                    analysis.events.forEach((event, index) => {
-                        html += `
-                            <div class="event-card">
-                                <div class="event-title">${event.name}</div>
-                                <div class="event-time">${event.start} - ${event.end}</div>
-                                <div class="event-description">${event.description || 'No description available'}</div>
-                            </div>
-                        `;
-                    });
-                } else {
-                    html += '<div class="event-card"><div class="event-description">No specific events detected in this video.</div></div>';
-                }
-                
-                html += '</div>'; // Close events-container
-                
-                resultsDiv.innerHTML = html;
-            }
-            
-            async function sendMessage() {
-                const input = document.getElementById('messageInput');
-                const message = input.value.trim();
-                
-                if (!message) return;
-                
-                // Add user message to chat
-                addMessageToChat(message, 'user');
-                input.value = '';
-                
-                try {
-                    const response = await fetch('/chat', {
-                        method: 'POST',
-                        headers: {
-                            'Content-Type': 'application/json',
-                        },
-                        body: JSON.stringify({
-                            message: message,
-                            session_id: currentSessionId,
-                            user_id: 'demo_user'
-                        })
-                    });
-                    
-                    const result = await response.json();
-                    
-                    if (response.ok) {
-                        addMessageToChat(result.response, 'assistant');
-                    } else {
-                        addMessageToChat('Error: ' + result.detail, 'assistant');
-                    }
-                } catch (error) {
-                    addMessageToChat('Error: ' + error.message, 'assistant');
-                }
-            }
-            
-            function addMessageToChat(message, sender) {
-                const chatContainer = document.getElementById('chatContainer');
-                const messageDiv = document.createElement('div');
-                messageDiv.className = `message ${sender}-message`;
-                
-                const messageContent = document.createElement('div');
-                messageContent.className = 'message-content';
-                messageContent.textContent = message;
-                
-                messageDiv.appendChild(messageContent);
-                chatContainer.appendChild(messageDiv);
-                chatContainer.scrollTop = chatContainer.scrollHeight;
-            }
-            
-            function handleKeyPress(event) {
-                if (event.key === 'Enter') {
-                    sendMessage();
-                }
-            }
-        </script>
-    </body>
-    </html>
-    """
-
-@app.post("/infer")
-async def infer(video: UploadFile = File(...), prompt: str = Form(...)):
-    """Run analysis on uploaded video and respond to the given prompt."""
-    if not video.content_type.startswith("video/"):
-        raise HTTPException(status_code=400, detail="File must be a video")
-
-    tmp_path = None
-    try:
-        with tempfile.NamedTemporaryFile(delete=False, suffix=os.path.splitext(video.filename)[1] or ".mp4") as tmp_file:
-            content = await video.read()
-            tmp_file.write(content)
-            tmp_path = tmp_file.name
-
-        analysis = await video_processor.analyze_video(tmp_path)
-        response = await chat_handler.generate_response(
-            query=prompt,
-            analysis_context=analysis,
-            chat_history=[],
-            session_id=str(uuid.uuid4())
-        )
-        return PlainTextResponse(response)
-    finally:
-        if tmp_path and os.path.exists(tmp_path):
-            os.unlink(tmp_path)
-
-=======
->>>>>>> 4f8518c6
 @app.post("/analyze-video")
 async def analyze_video(video: UploadFile = File(...)):
     """Analyze uploaded video for events and content"""
